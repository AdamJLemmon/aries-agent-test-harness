# -----------------------------------------------------------
# Behave Step Definitions for the Connection Protocol 0160
# used to establish connections between Aries Agents.
# 0160 connection-protocol RFC: 
# https://github.com/hyperledger/aries-rfcs/tree/9b0aaa39df7e8bd434126c4b33c097aae78d65bf/features/0160-connection-protocol#0160-connection-protocol
#
# Current AIP version level of test coverage: 1.0
#  
# -----------------------------------------------------------

from behave import given, when, then
import json
from agent_backchannel_client import agent_backchannel_GET, agent_backchannel_POST, connection_status


@given(u'we have {n} agents')
def step_impl(context, n):
    """Determine there are at least 2 agents running based on data in the Behave input file behave.ini."""
    
    for row in context.table:
        if row['role'] == 'inviter':
            context.inviter_url = context.config.userdata.get(row['name'])
            context.inviter_name = row['name']
            assert context.inviter_url is not None and 0 < len(context.inviter_url)
        elif row['role'] == 'invitee':
            context.invitee_url = context.config.userdata.get(row['name'])
            context.invitee_name = row['name']
            assert context.invitee_url is not None and 0 < len(context.invitee_url)
        elif row['role'] == 'inviteinterceptor':
            context.inviteinterceptor_url = context.config.userdata.get(row['name'])
            context.inviteinterceptor_name = row['name']
            assert context.inviteinterceptor_url is not None and 0 < len(context.inviteinterceptor_url)
        else:
            print("Data table in step contains an unrecognized role, must be inviter, invitee, or inviteinterceptor")



@when('"{inviter}" generates a connection invitation')
def step_impl(context, inviter):
    inviter_url = context.config.userdata.get(inviter)

    (resp_status, resp_text) = agent_backchannel_POST(inviter_url + "/agent/command/", "connection", operation="create-invitation")
    assert resp_status == 200

    resp_json = json.loads(resp_text)
    context.inviter_invitation = resp_json["invitation"]
    context.connection_id_dict = {inviter: resp_json["connection_id"]}
    #context.inviter_connection_id = resp_json["connection_id"]

    # get connection and verify status
    #assert connection_status(inviter_url, context.inviter_connection_id, "invitation")
    assert connection_status(inviter_url, context.connection_id_dict[inviter], "invitation")

@when('"{invitee}" receives the connection invitation')
def step_impl(context, invitee):
    invitee_url = context.config.userdata.get(invitee)

    data = context.inviter_invitation
    (resp_status, resp_text) = agent_backchannel_POST(invitee_url + "/agent/command/", "connection", operation="receive-invitation", data=data)
    assert resp_status == 200

    resp_json = json.loads(resp_text)
<<<<<<< HEAD
    context.connection_id_dict[invitee] = resp_json["connection_id"]
    #context.invitee_connection_id = resp_json["connection_id"]

    # get connection and verify status
    assert connection_status(invitee_url, context.connection_id_dict[invitee], "invitation")

@when('"{inviter}" sends a connection response to "{invitee}"')
@given('"{inviter}" sends a connection response to "{invitee}"')
def step_impl(context, inviter, invitee):
=======
    context.invitee_connection_id = resp_json["connection_id"]

    # get connection and verify status
    assert connection_status(invitee_url, context.invitee_connection_id, ["invitation", "request"])
"""
@when('"{invitee}" sends a connection response')
def step_impl(context, invitee):
    invitee_url = context.config.userdata.get(invitee)
    invitee_connection_id = context.invitee_connection_id

    # get connection and verify status
    assert connection_status(invitee_url, invitee_connection_id, ["invitation", "request"])

    (resp_status, resp_text) = agent_backchannel_POST(invitee_url + "/agent/command/", "connection", operation="accept-invitation", id=invitee_connection_id)
    assert resp_status == 200

    # get connection and verify status
    assert connection_status(invitee_url, invitee_connection_id, "request")
"""
# Replaced the function above because according to the RFC the invitee does not send a connection response, the inviter does.
@when('"{inviter}" sends a connection response')
def step_impl(context, inviter):
>>>>>>> 61d94283
    inviter_url = context.config.userdata.get(inviter)
    inviter_connection_id = context.connection_id_dict[inviter]
    invitee_url = context.config.userdata.get(invitee)
    invitee_connection_id = context.connection_id_dict[invitee]

    print(inviter, inviter_url, inviter_connection_id)

    # get connection and verify status
    assert connection_status(inviter_url, inviter_connection_id, "request")
    assert connection_status(invitee_url, invitee_connection_id, "request")

    (resp_status, resp_text) = agent_backchannel_POST(inviter_url + "/agent/command/", "connection", operation="accept-request", id=inviter_connection_id)
    assert resp_status == 200

    # get connection and verify status
    assert connection_status(inviter_url, inviter_connection_id, "response")

@when('"{invitee}" receives the connection response')
@given('"{invitee}" receives the connection response')
def step_impl(context, invitee):
    invitee_url = context.config.userdata.get(invitee)
    invitee_connection_id = context.connection_id_dict[invitee]

    # invitee already recieved the connection response in the accept-request call so get connection and verify status=response.
    assert connection_status(invitee_url, invitee_connection_id, "response")

@when('"{invitee}" sends a connection request to "{inviter}"')
def step_impl(context, invitee, inviter):
    invitee_url = context.config.userdata.get(invitee)
    invitee_connection_id = context.connection_id_dict[invitee]
    inviter_url = context.config.userdata.get(inviter)
    inviter_connection_id = context.connection_id_dict[inviter]

    # get connection and verify status
    #assert connection_status(invitee_url, invitee_connection_id, ["invitation", "request"])
    assert connection_status(invitee_url, invitee_connection_id, ["invitation"])
    assert connection_status(inviter_url, inviter_connection_id, ["invitation"])

    (resp_status, resp_text) = agent_backchannel_POST(invitee_url + "/agent/command/", "connection", operation="accept-invitation", id=invitee_connection_id)
    assert resp_status == 200

    # get connection and verify status
    # TODO request should be requested according to the RFC
    assert connection_status(invitee_url, invitee_connection_id, "request")


@when('"{inviter}" receives the connection request')
@given('"{inviter}" receives the connection request')
def step_impl(context, inviter):
    inviter_url = context.config.userdata.get(inviter)
    inviter_connection_id = context.connection_id_dict[inviter]

    # inviter already recieved the connection request in the accept-invitation call so get connection and verify status=requested.
    assert connection_status(inviter_url, inviter_connection_id, "request")


@when('"{inviter}" accepts the connection response to "{invitee}"')
def step_impl(context, inviter, invitee):
    inviter_url = context.config.userdata.get(inviter)
    inviter_connection_id = context.connection_id_dict[inviter]
    invitee_url = context.config.userdata.get(invitee)
    invitee_connection_id = context.connection_id_dict[invitee]

    # get connection and verify status
    assert connection_status(inviter_url, inviter_connection_id, ["request"])
    assert connection_status(invitee_url, invitee_connection_id, ["request"])

    (resp_status, resp_text) = agent_backchannel_POST(inviter_url + "/agent/command/", "connection", operation="accept-request", id=inviter_connection_id)
    assert resp_status == 200

    # get connection and verify status
    assert connection_status(inviter_url, inviter_connection_id, ["response"])
    assert connection_status(invitee_url, invitee_connection_id, ["active"])

@when('"{invitee}" sends a response ping')
def step_impl(context, invitee):
    invitee_url = context.config.userdata.get(invitee)
    invitee_connection_id = context.connection_id_dict[invitee]

    # get connection and verify status
    assert connection_status(invitee_url, invitee_connection_id, ["response"])

    data = {"comment": "Hello from " + invitee}
    (resp_status, resp_text) = agent_backchannel_POST(invitee_url + "/agent/command/", "connection", operation="send-ping", id=invitee_connection_id, data=data)
    assert resp_status == 200

    # get connection and verify status
    assert connection_status(invitee_url, invitee_connection_id, "active")

@when('"{inviter}" receives the response ping')
def step_impl(context, inviter):
    # extra step to force status to 'active' for VCX
    inviter_url = context.config.userdata.get(inviter)
    inviter_connection_id = context.connection_id_dict[inviter]

    data = {"comment": "Hello from " + inviter}
    (resp_status, resp_text) = agent_backchannel_POST(inviter_url + "/agent/command/", "connection", operation="send-ping", id=inviter_connection_id, data=data)
    assert resp_status == 200

    # get connection and verify status
    assert connection_status(inviter_url, inviter_connection_id, "active")

@then('"{inviter}" and "{invitee}" have a connection')
def step_impl(context, inviter, invitee):
    inviter_url = context.config.userdata.get(inviter)
    inviter_connection_id = context.connection_id_dict[inviter]
    invitee_url = context.config.userdata.get(invitee)
    invitee_connection_id = context.connection_id_dict[invitee]

    # get connection and verify status for inviter
    assert connection_status(inviter_url, inviter_connection_id, "active")

    # get connection and verify status for invitee
    assert connection_status(invitee_url, invitee_connection_id, "active")

@then('"{invitee}" is connected to "{inviter}"')
def step_impl(context, inviter, invitee):
    inviter_url = context.config.userdata.get(inviter)
    inviter_connection_id = context.connection_id_dict[inviter]
    invitee_url = context.config.userdata.get(invitee)
    invitee_connection_id = context.connection_id_dict[invitee]

    # get connection and verify status for inviter
    assert connection_status(inviter_url, inviter_connection_id, "response")
    #assert connection_status(inviter_url, inviter_connection_id, "active")

    # get connection and verify status for invitee
    assert connection_status(invitee_url, invitee_connection_id, "active")

@given('"{sender}" and "{receiver}" have an existing connection')
def step_impl(context, sender, receiver):
    context.execute_steps(u'''
       Given we have two agents "''' + sender + '''" and "''' + receiver + '''"
        When "''' + sender + '''" generates a connection invitation
         And "''' + receiver + '''" receives the connection invitation
         And "''' + receiver + '''" sends a connection request
         And "''' + sender + '''" accepts the connection response
         And "''' + receiver + '''" sends a response ping
         And "''' + sender + '''" receives the response ping
        Then "''' + sender + '''" and "''' + receiver + '''" have a connection
    ''')

@when(u'"{sender}" sends a trust ping')
def step_impl(context, sender):
    sender_url = context.config.userdata.get(sender)
    sender_connection_id = context.connection_id_dict[sender]

    # get connection and verify status
    assert connection_status(sender_url, sender_connection_id, "active")

    data = {"comment": "Hello from " + sender}
    (resp_status, resp_text) = agent_backchannel_POST(sender_url + "/agent/command/", "connection", operation="send-ping", id=sender_connection_id, data=data)
    assert resp_status == 200

    # get connection and verify status
    assert connection_status(sender_url, sender_connection_id, "active")

@then('"{receiver}" receives the trust ping')
def step_impl(context, receiver):
    # TODO
    pass


@given('"{invitee}" has sent a connection request to "{inviter}"')
def step_impl(context, invitee, inviter):
    context.execute_steps('''
        When "''' + inviter + '''" generates a connection invitation
         And "''' + invitee + '''" receives the connection invitation
         And "''' + invitee + '''" sends a connection request
    ''')

@given('"{inviter}" has accepted the connection request by sending a connection response')
def step_impl(context, inviter):
    context.execute_steps('''When "''' + inviter + '''" accepts the connection response''')


@given(u'"{invitee}" is in the state of complete')
def step_impl(context, invitee):
    # inviter_url = context.config.userdata.get(inviter)
    # inviter_connection_id = context.inviter_connection_id
    invitee_url = context.config.userdata.get(invitee)
    invitee_connection_id = context.connection_id_dict[invitee]

    # get connection and verify status
    # TODO this status should be complete, change in client backchannel to map complete to active
    assert connection_status(invitee_url, invitee_connection_id, "active")


@given(u'"{inviter}" is in the state of responded')
def step_impl(context, inviter):
    inviter_url = context.config.userdata.get(inviter)
    inviter_connection_id = context.connection_id_dict[inviter]

    # get connection and verify status
    # TODO this status should be responded, change in client backchannel to map responded to response
    assert connection_status(inviter_url, inviter_connection_id, "response")


@when(u'"{sender}" sends acks to "{reciever}"')
def step_impl(context, sender, reciever):
    sender_url = context.config.userdata.get(sender)
    sender_connection_id = context.connection_id_dict[sender]

    # get connection and verify status of the reciever
    # no need to do this here, an acks may be called at any point, can't check for state.
    #assert connection_status(sender_url, sender_connection_id, "response")

    data = {"comment": "acknowledgement from " + sender}
    # TODO acks not implemented yet, this will fail.
    (resp_status, resp_text) = agent_backchannel_POST(sender_url + "/agent/command/", "connection", operation="acks", id=sender_connection_id, data=data)
    assert resp_status == 200

    # get connection and verify status
    # no need to do this here, an acks may be called at any point, can't check for state.
    # assert connection_status(sender_url, sender_connection_id, "active")

@when(u'"{sender}" sends trustping to "{receiver}"')
def step_impl(context, sender, receiver):
    sender_url = context.config.userdata.get(sender)
    sender_connection_id = context.connection_id_dict[sender]

    # get connection and verify status of the reciever
    # no need to do this here, a trust pint may be called at any point, can't check for state.
    #assert connection_status(sender_url, sender_connection_id, "response")

    data = {"comment": "acknowledgement from " + sender}
    (resp_status, resp_text) = agent_backchannel_POST(sender_url + "/agent/command/", "connection", operation="send-ping", id=sender_connection_id, data=data)
    assert resp_status == 200

    # get connection and verify status
    # no need to do this here, a trust pint may be called at any point, can't check for state.
    #assert connection_status(sender_url, sender_connection_id, "active")

@then(u'"{inviter}" is in the state of complete')
def step_impl(context, inviter):
    # get connection and verify status
    # TODO this status should be complete, change in client backchannel to map complete to active
    assert connection_status(context.config.userdata.get(inviter), context.connection_id_dict[inviter], "active")


@given(u'"{inviter}" generated a single-use connection invitation')
def step_impl(context, inviter):
    context.execute_steps('''
        When "''' + inviter + '''" generates a connection invitation
    ''')


@given(u'"{invitee}" received the connection invitation')
def step_impl(context, invitee):
    context.execute_steps('''
        When "''' + invitee + '''" receives the connection invitation
    ''')


@given(u'"{invitee}" sent a connection request to "{inviter}"')
def step_impl(context, invitee, inviter):
    context.execute_steps('''
        When "''' + invitee + '''" sends a connection request to "''' + inviter + '''"
    ''')


@given(u'"{inviter}" and "{invitee}" have a connection')
def step_impl(context, inviter, invitee):
    context.execute_steps('''
        When "''' + invitee + '''" sends trustping to "''' + inviter + '''"
        Then "''' + inviter + '''" and "''' + invitee + '''" have a connection
        ''')


@when(u'"{inviteinterceptor}" sends a connection request to "{inviter}" based on the connection invitation')
def step_impl(context, inviteinterceptor, inviter):
    #     context.execute_steps('''
    #     When "''' + inviteinterceptor + '''" receives the connection invitation
    #     And "''' + inviteinterceptor + '''" sends a connection request to "''' + inviter + '''"
    # ''')
    context.execute_steps('''
        When "''' + inviteinterceptor + '''" receives the connection invitation
    ''')
    inviteinterceptor_url = context.config.userdata.get(inviteinterceptor)
    inviteinterceptor_connection_id = context.connection_id_dict[inviteinterceptor]
    inviter_url = context.config.userdata.get(inviter)
    inviter_connection_id = context.connection_id_dict[inviter]

    # get connection and verify status before call
    assert connection_status(inviteinterceptor_url, inviteinterceptor_connection_id, ["invitation"])

    (resp_status, resp_text) = agent_backchannel_POST(inviteinterceptor_url + "/agent/command/", "connection", operation="accept-invitation", id=inviteinterceptor_connection_id)
    assert resp_status == 200

    # get connection and verify status
    assert connection_status(inviteinterceptor_url, inviteinterceptor_connection_id, "request")

@then(u'"{inviter}" sends a request_not_accepted error')
def step_impl(context, inviter):
    inviter_url = context.config.userdata.get(inviter)
    inviter_connection_id = context.connection_id_dict[inviter]

    # TODO It is expected that accept-request should send a request not accepted error, not a 500
    (resp_status, resp_text) = agent_backchannel_POST(inviter_url + "/agent/command/", "connection", operation="accept-request", id=inviter_connection_id)
    # TODO once bug 418 has been fixed change this assert to the proper response code. 
    # bug reference URL: https://app.zenhub.com/workspaces/von---verifiable-organization-network-5adf53987ccbaa70597dbec0/issues/hyperledger/aries-cloudagent-python/418
    assert resp_status == 406
    #assert resp_status == 500

    # Invitee should still be active based on the inviter connection id.
    #assert connection_status(inviter_url, inviter_connection_id, ["active"])

@given(u'"Alice" generated a multi-use connection invitation')
def step_impl(context):
    raise NotImplementedError(u'STEP: Given "Alice" generated a multi-use connection invitation')


@given(u'"Alice" sent a connection response to "Bob"')
def step_impl(context):
    raise NotImplementedError(u'STEP: Given "Alice" sent a connection response to "Bob"')


@when(u'"Mallory" sends a connection request based on the connection invitation')
def step_impl(context):
    raise NotImplementedError(u'STEP: When "Mallory" sends a connection request based on the connection invitation')


@then(u'"Alice" sent a connection response to "Mallory"')
def step_impl(context):
    raise NotImplementedError(u'STEP: Then "Alice" sent a connection response to "Mallory"')


@when(u'"Bob" and "Alice" complete the connection process')
def step_impl(context):
    raise NotImplementedError(u'STEP: When "Bob" and "Alice" complete the connection process')


@then(u'"Alice" and "Bob" have another connection')
def step_impl(context):
    raise NotImplementedError(u'STEP: Then "Alice" and "Bob" have another connection')<|MERGE_RESOLUTION|>--- conflicted
+++ resolved
@@ -60,7 +60,6 @@
     assert resp_status == 200
 
     resp_json = json.loads(resp_text)
-<<<<<<< HEAD
     context.connection_id_dict[invitee] = resp_json["connection_id"]
     #context.invitee_connection_id = resp_json["connection_id"]
 
@@ -70,30 +69,6 @@
 @when('"{inviter}" sends a connection response to "{invitee}"')
 @given('"{inviter}" sends a connection response to "{invitee}"')
 def step_impl(context, inviter, invitee):
-=======
-    context.invitee_connection_id = resp_json["connection_id"]
-
-    # get connection and verify status
-    assert connection_status(invitee_url, context.invitee_connection_id, ["invitation", "request"])
-"""
-@when('"{invitee}" sends a connection response')
-def step_impl(context, invitee):
-    invitee_url = context.config.userdata.get(invitee)
-    invitee_connection_id = context.invitee_connection_id
-
-    # get connection and verify status
-    assert connection_status(invitee_url, invitee_connection_id, ["invitation", "request"])
-
-    (resp_status, resp_text) = agent_backchannel_POST(invitee_url + "/agent/command/", "connection", operation="accept-invitation", id=invitee_connection_id)
-    assert resp_status == 200
-
-    # get connection and verify status
-    assert connection_status(invitee_url, invitee_connection_id, "request")
-"""
-# Replaced the function above because according to the RFC the invitee does not send a connection response, the inviter does.
-@when('"{inviter}" sends a connection response')
-def step_impl(context, inviter):
->>>>>>> 61d94283
     inviter_url = context.config.userdata.get(inviter)
     inviter_connection_id = context.connection_id_dict[inviter]
     invitee_url = context.config.userdata.get(invitee)
